#!/usr/bin/env bash

# Cause the script to exit if a single command fails.
set -e
# Show explicitly which commands are currently running.
set -x

ROOT_DIR=$(cd "$(dirname "${BASH_SOURCE:-$0}")"; pwd)

pushd $ROOT_DIR/../java
echo "Compiling Java code."
mvn clean install -Dmaven.test.skip
<<<<<<< HEAD
check_style=$(mvn checkstyle:check)
echo "${check_style}"
[[ ${check_style} =~ "BUILD FAILURE" ]] && exit 1

pushd $ROOT_DIR/..
bazel build -c opt //java:all
pushd $ROOT_DIR/../java/test
# test raylet
java -jar -Dray.home=$ROOT_DIR/../ $ROOT_DIR/../bazel-bin/java/AllTests_deploy.jar $ROOT_DIR/../java/testng.xml

# test raylet under SINGLE_PROCESS mode
java -jar -Dray.home=$ROOT_DIR/../ -Dray.run-mode=SINGLE_PROCESS $ROOT_DIR/../bazel-bin/java/AllTests_deploy.jar $ROOT_DIR/../java/testng.xml
=======

echo "Checking code format."
mvn checkstyle:check

echo "Running tests under cluster mode."
ENABLE_MULTI_LANGUAGE_TESTS=1 mvn test

echo "Running tests under single-process mode."
mvn test -Dray.run-mode=SINGLE_PROCESS

set +x
set +e
>>>>>>> f0465bc6

popd<|MERGE_RESOLUTION|>--- conflicted
+++ resolved
@@ -7,35 +7,21 @@
 
 ROOT_DIR=$(cd "$(dirname "${BASH_SOURCE:-$0}")"; pwd)
 
-pushd $ROOT_DIR/../java
+echo "Checking code format."
+mvn checkstyle:check
+
 echo "Compiling Java code."
-mvn clean install -Dmaven.test.skip
-<<<<<<< HEAD
-check_style=$(mvn checkstyle:check)
-echo "${check_style}"
-[[ ${check_style} =~ "BUILD FAILURE" ]] && exit 1
-
 pushd $ROOT_DIR/..
 bazel build -c opt //java:all
+
 pushd $ROOT_DIR/../java/test
 # test raylet
-java -jar -Dray.home=$ROOT_DIR/../ $ROOT_DIR/../bazel-bin/java/AllTests_deploy.jar $ROOT_DIR/../java/testng.xml
+ENABLE_MULTI_LANGUAGE_TESTS=1 java -jar -Dray.home=$ROOT_DIR/../ $ROOT_DIR/../bazel-bin/java/AllTests_deploy.jar $ROOT_DIR/../java/testng.xml
 
 # test raylet under SINGLE_PROCESS mode
 java -jar -Dray.home=$ROOT_DIR/../ -Dray.run-mode=SINGLE_PROCESS $ROOT_DIR/../bazel-bin/java/AllTests_deploy.jar $ROOT_DIR/../java/testng.xml
-=======
-
-echo "Checking code format."
-mvn checkstyle:check
-
-echo "Running tests under cluster mode."
-ENABLE_MULTI_LANGUAGE_TESTS=1 mvn test
-
-echo "Running tests under single-process mode."
-mvn test -Dray.run-mode=SINGLE_PROCESS
 
 set +x
 set +e
->>>>>>> f0465bc6
 
 popd